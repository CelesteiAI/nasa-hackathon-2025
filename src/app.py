<<<<<<< HEAD
=======
#!/usr/bin/env python3
>>>>>>> 2f094582
from flask import Flask, render_template

app = Flask(__name__)

@app.route('/')
<<<<<<< HEAD
def hello_world():
    return '''
    <!DOCTYPE html>
    <html>
    <head>
        <title>NASA Hackathon 2025</title>
        <style>
            body {
                font-family: Arial, sans-serif;
                display: flex;
                justify-content: center;
                align-items: center;
                height: 100vh;
                margin: 0;
                background: linear-gradient(135deg, #667eea 0%, #764ba2 100%);
                color: white;
            }
            .container {
                text-align: center;
                padding: 40px;
                background: rgba(255, 255, 255, 0.1);
                border-radius: 20px;
                backdrop-filter: blur(10px);
            }
            h1 {
                font-size: 3em;
                margin: 0;
                text-shadow: 2px 2px 4px rgba(0,0,0,0.3);
            }
            p {
                font-size: 1.5em;
                margin-top: 20px;
            }
            .emoji {
                font-size: 4em;
                margin: 20px 0;
            }
            .button {
                display: inline-block;
                margin-top: 30px;
                padding: 15px 30px;
                background: rgba(255, 255, 255, 0.2);
                color: white;
                text-decoration: none;
                border-radius: 10px;
                font-size: 1.2em;
                transition: all 0.3s;
                border: 2px solid white;
            }
            .button:hover {
                background: rgba(255, 255, 255, 0.3);
                transform: translateY(-2px);
                box-shadow: 0 5px 15px rgba(0,0,0,0.3);
            }
        </style>
    </head>
    <body>
        <div class="container">
            <div class="emoji">🚀🌌</div>
            <h1>Hello World!!!</h1>
            <p>NASA Hackathon 2025</p>
            <p style="font-size: 1em; opacity: 0.8;">Docker is running successfully! 🐳</p>
            <a href="/solar-system" class="button">🪐 View Solar System 3D</a>
        </div>
    </body>
    </html>
    '''

@app.route('/solar-system')
def solar_system():
    return render_template('solar-system.html')

@app.route('/health')
def health():
    return {'status': 'healthy', 'message': 'NASA Hackathon 2025 is running!'}

if __name__ == '__main__':
    app.run(host='0.0.0.0', port=5000, debug=True)
=======
def home(): # Home page (file upload option)
    return render_template('index.html')

@app.route('/results')
def results(): # Page to display results
    return render_template('results.html')

@app.route('/api/upload', methods=['POST'])
def upload(): # Endpoint for file upload
    return {'status': 'success'}

@app.route('/api/get_results', methods=['GET'])
def get_results(): # get processed data from ML model
    return {'results': []}


if __name__ == '__main__':
    app.run(host='0.0.0.0', port=8080, debug=True)
>>>>>>> 2f094582
<|MERGE_RESOLUTION|>--- conflicted
+++ resolved
@@ -1,92 +1,9 @@
-<<<<<<< HEAD
-=======
 #!/usr/bin/env python3
->>>>>>> 2f094582
 from flask import Flask, render_template
 
 app = Flask(__name__)
 
 @app.route('/')
-<<<<<<< HEAD
-def hello_world():
-    return '''
-    <!DOCTYPE html>
-    <html>
-    <head>
-        <title>NASA Hackathon 2025</title>
-        <style>
-            body {
-                font-family: Arial, sans-serif;
-                display: flex;
-                justify-content: center;
-                align-items: center;
-                height: 100vh;
-                margin: 0;
-                background: linear-gradient(135deg, #667eea 0%, #764ba2 100%);
-                color: white;
-            }
-            .container {
-                text-align: center;
-                padding: 40px;
-                background: rgba(255, 255, 255, 0.1);
-                border-radius: 20px;
-                backdrop-filter: blur(10px);
-            }
-            h1 {
-                font-size: 3em;
-                margin: 0;
-                text-shadow: 2px 2px 4px rgba(0,0,0,0.3);
-            }
-            p {
-                font-size: 1.5em;
-                margin-top: 20px;
-            }
-            .emoji {
-                font-size: 4em;
-                margin: 20px 0;
-            }
-            .button {
-                display: inline-block;
-                margin-top: 30px;
-                padding: 15px 30px;
-                background: rgba(255, 255, 255, 0.2);
-                color: white;
-                text-decoration: none;
-                border-radius: 10px;
-                font-size: 1.2em;
-                transition: all 0.3s;
-                border: 2px solid white;
-            }
-            .button:hover {
-                background: rgba(255, 255, 255, 0.3);
-                transform: translateY(-2px);
-                box-shadow: 0 5px 15px rgba(0,0,0,0.3);
-            }
-        </style>
-    </head>
-    <body>
-        <div class="container">
-            <div class="emoji">🚀🌌</div>
-            <h1>Hello World!!!</h1>
-            <p>NASA Hackathon 2025</p>
-            <p style="font-size: 1em; opacity: 0.8;">Docker is running successfully! 🐳</p>
-            <a href="/solar-system" class="button">🪐 View Solar System 3D</a>
-        </div>
-    </body>
-    </html>
-    '''
-
-@app.route('/solar-system')
-def solar_system():
-    return render_template('solar-system.html')
-
-@app.route('/health')
-def health():
-    return {'status': 'healthy', 'message': 'NASA Hackathon 2025 is running!'}
-
-if __name__ == '__main__':
-    app.run(host='0.0.0.0', port=5000, debug=True)
-=======
 def home(): # Home page (file upload option)
     return render_template('index.html')
 
@@ -104,5 +21,4 @@
 
 
 if __name__ == '__main__':
-    app.run(host='0.0.0.0', port=8080, debug=True)
->>>>>>> 2f094582
+    app.run(host='0.0.0.0', port=8080, debug=True)