import pandas as pd
import numpy as np
import joblib
from sklearn.metrics import classification_report, confusion_matrix, roc_auc_score, roc_curve
from sklearn.model_selection import train_test_split
import matplotlib.pyplot as plt
import seaborn as sns

class ExoplanetModelTester:
    def __init__(self, model_path, data_path):
        """
        Initialize the model tester
        
        Args:
            model_path (str): Path to the saved model file
            data_path (str): Path to the data file
        """
        self.model_path = model_path
        self.data_path = data_path
        self.model_data = None
        self.model = None
        self.scaler = None
        self.feature_names = None
        
    def load_model(self):
        """Load the trained model and associated components"""
        print("Loading trained model...")
        self.model_data = joblib.load(self.model_path)
        self.model = self.model_data['model']
        self.scaler = self.model_data['scaler']
        self.feature_names = self.model_data['feature_names']
        
        print(f"Model type: {type(self.model).__name__}")
        print(f"Number of features: {len(self.feature_names)}")
        print("Model loaded successfully!")
        
    def load_and_preprocess_data(self):
        """Load and preprocess the data using the same pipeline as training"""
        print("\nLoading and preprocessing data...")
        
        # Load data
        df = pd.read_csv(self.data_path, comment='#')
        print(f"Dataset shape: {df.shape}")
        
        # Create target variable
        if 'koi_disposition' in df.columns:
            df['target'] = (df['koi_disposition'] == 'CONFIRMED').astype(int)
            target_col = 'target'
        else:
            raise ValueError("Target column 'koi_disposition' not found in dataset")
        
        # Select the same features used in training
        feature_columns = [
            'koi_period', 'koi_period_err1', 'koi_period_err2',
            'koi_time0bk', 'koi_time0bk_err1', 'koi_time0bk_err2',
            'koi_impact', 'koi_impact_err1', 'koi_impact_err2',
            'koi_duration', 'koi_duration_err1', 'koi_duration_err2',
            'koi_depth', 'koi_depth_err1', 'koi_depth_err2',
            'koi_prad', 'koi_prad_err1', 'koi_prad_err2',
            'koi_teq', 'koi_teq_err1', 'koi_teq_err2',
            'koi_insol', 'koi_insol_err1', 'koi_insol_err2',
            'koi_model_snr', 'koi_tce_plnt_num', 'koi_steff', 'koi_steff_err1', 'koi_steff_err2',
            'koi_slogg', 'koi_slogg_err1', 'koi_slogg_err2',
            'koi_srad', 'koi_srad_err1', 'koi_srad_err2'
        ]
        
        # Keep only existing feature columns
        available_features = [col for col in feature_columns if col in df.columns]
        
        # Create feature matrix and target vector
        X = df[available_features].copy()
        y = df[target_col].copy()
        
        # Handle missing values (same as training)
        missing_threshold = 0.5
        high_missing = X.isnull().mean() > missing_threshold
        cols_to_drop_missing = X.columns[high_missing].tolist()
        
        if cols_to_drop_missing:
            print(f"Dropping columns with >{missing_threshold*100}% missing values: {cols_to_drop_missing}")
            X = X.drop(columns=cols_to_drop_missing)
        
        # Impute missing values using median
        from sklearn.impute import SimpleImputer
        imputer = SimpleImputer(strategy='median')
        X_imputed = pd.DataFrame(
            imputer.fit_transform(X),
            columns=X.columns,
            index=X.index
        )
        
        # Feature engineering (same as training)
        X_engineered = self.feature_engineering(X_imputed)
        
        return X_engineered, y
    
    def feature_engineering(self, X):
        """Apply the same feature engineering as during training"""
        X_engineered = X.copy()
        
        # Create ratio features
        if 'koi_period' in X_engineered.columns and 'koi_duration' in X_engineered.columns:
            X_engineered['period_duration_ratio'] = X_engineered['koi_period'] / (X_engineered['koi_duration'] + 1e-8)
        
        if 'koi_depth' in X_engineered.columns and 'koi_prad' in X_engineered.columns:
            X_engineered['depth_prad_ratio'] = X_engineered['koi_depth'] / (X_engineered['koi_prad'] + 1e-8)
        
        # Create uncertainty features
        error_cols = [col for col in X_engineered.columns if 'err' in col]
        for err_col in error_cols:
            base_col = err_col.replace('_err1', '').replace('_err2', '')
            if base_col in X_engineered.columns:
                uncertainty_col = f'{base_col}_uncertainty'
                X_engineered[uncertainty_col] = abs(X_engineered[err_col]) / (abs(X_engineered[base_col]) + 1e-8)
        
        # Remove infinite and extremely large values
        X_engineered = X_engineered.replace([np.inf, -np.inf], np.nan)
        X_engineered = X_engineered.fillna(X_engineered.median())
        
        return X_engineered
    
    def test_model(self, X, y, test_size=0.2):
        """Test the model on the dataset"""
        print("\n" + "="*50)
        print("TESTING TRAINED MODEL")
        print("="*50)
        
        # Split data (use same random state as training for consistency)
        X_train, X_test, y_train, y_test = train_test_split(
            X, y, test_size=test_size, random_state=42, stratify=y
        )
        
        print(f"Test set shape: {X_test.shape}")
        print(f"Test target distribution:\n{y_test.value_counts()}")
        
        # Scale features using the saved scaler
        X_test_scaled = pd.DataFrame(
            self.scaler.transform(X_test),
            columns=X_test.columns,
            index=X_test.index
        )
        
        # Ensure we have the same features as during training
        missing_features = set(self.feature_names) - set(X_test_scaled.columns)
        extra_features = set(X_test_scaled.columns) - set(self.feature_names)
        
        if missing_features:
            print(f"Warning: Missing features from training: {missing_features}")
            # Add missing features with zeros
            for feature in missing_features:
                X_test_scaled[feature] = 0
        
        if extra_features:
            print(f"Warning: Extra features not in training: {extra_features}")
            # Remove extra features
            X_test_scaled = X_test_scaled.drop(columns=list(extra_features))
        
        # Reorder columns to match training
        X_test_scaled = X_test_scaled[self.feature_names]
        
        # Make predictions
        print("\nMaking predictions...")
        y_pred = self.model.predict(X_test_scaled)
        y_pred_proba = self.model.predict_proba(X_test_scaled)[:, 1]
        
        # Calculate metrics
        auc_score = roc_auc_score(y_test, y_pred_proba)
        
        print(f"\n🎯 **MODEL PERFORMANCE RESULTS**")
        print(f"AUC Score: {auc_score:.4f}")
        print(f"Accuracy: {(y_pred == y_test).mean():.4f}")
        
        # Detailed classification report
        print("\n📊 **Classification Report:**")
        print(classification_report(y_test, y_pred, target_names=['Not Exoplanet', 'Exoplanet']))
        
        # Confusion matrix
        cm = confusion_matrix(y_test, y_pred)
        print("\n📈 **Confusion Matrix:**")
        print(cm)
        
        return y_test, y_pred, y_pred_proba, auc_score
    
    def plot_results(self, y_test, y_pred, y_pred_proba):
        """Plot model performance visualizations"""
        fig, ((ax1, ax2), (ax3, ax4)) = plt.subplots(2, 2, figsize=(15, 12))
        
        # 1. Confusion Matrix
        cm = confusion_matrix(y_test, y_pred)
        sns.heatmap(cm, annot=True, fmt='d', cmap='Blues', ax=ax1)
        ax1.set_title('Confusion Matrix')
        ax1.set_xlabel('Predicted')
        ax1.set_ylabel('Actual')
        ax1.set_xticklabels(['Not Exoplanet', 'Exoplanet'])
        ax1.set_yticklabels(['Not Exoplanet', 'Exoplanet'])
        
        # 2. ROC Curve
        fpr, tpr, _ = roc_curve(y_test, y_pred_proba)
        auc_score = roc_auc_score(y_test, y_pred_proba)
        ax2.plot(fpr, tpr, label=f'ROC Curve (AUC = {auc_score:.3f})')
        ax2.plot([0, 1], [0, 1], 'k--', label='Random')
        ax2.set_xlabel('False Positive Rate')
        ax2.set_ylabel('True Positive Rate')
        ax2.set_title('ROC Curve')
        ax2.legend()
        ax2.grid(True)
        
        # 3. Prediction Probability Distribution
        ax3.hist(y_pred_proba[y_test == 0], bins=50, alpha=0.7, label='Not Exoplanet', density=True)
        ax3.hist(y_pred_proba[y_test == 1], bins=50, alpha=0.7, label='Exoplanet', density=True)
        ax3.set_xlabel('Prediction Probability')
        ax3.set_ylabel('Density')
        ax3.set_title('Prediction Probability Distribution')
        ax3.legend()
        ax3.grid(True)
        
        # 4. Feature Importance (if available)
        if hasattr(self.model, 'feature_importances_'):
            importance = self.model.feature_importances_
            indices = np.argsort(importance)[-15:]  # Top 15 features
            ax4.barh(range(len(indices)), importance[indices])
            ax4.set_yticks(range(len(indices)))
            ax4.set_yticklabels([self.feature_names[i] for i in indices])
            ax4.set_xlabel('Feature Importance')
            ax4.set_title('Top 15 Feature Importances')
        else:
            ax4.text(0.5, 0.5, 'Feature importance\nnot available\nfor this model', 
                    ha='center', va='center', transform=ax4.transAxes)
            ax4.set_title('Feature Importance')
        
        plt.tight_layout()
        plt.show()
    
    def predict_single_example(self, example_data):
        """Make a prediction on a single example"""
        # This would need the same preprocessing as the full dataset
        # For now, just show how to use the model
        example_scaled = self.scaler.transform([example_data])
        prediction = self.model.predict(example_scaled)[0]
        probability = self.model.predict_proba(example_scaled)[0, 1]
        
        return prediction, probability
    
    def run_full_test(self):
        """Run the complete testing pipeline"""
        print("="*60)
        print("EXOPLANET MODEL TESTING")
        print("="*60)
        
        # Load model
        self.load_model()
        
        # Load and preprocess data
        X, y = self.load_and_preprocess_data()
        
        # Test model
        y_test, y_pred, y_pred_proba, auc_score = self.test_model(X, y)
        
        # Plot results
        self.plot_results(y_test, y_pred, y_pred_proba)
        
        print("\n" + "="*60)
        print(f"🎉 MODEL TESTING COMPLETED!")
        print(f"🎯 Final AUC Score: {auc_score:.4f}")
        print("="*60)
        
        return auc_score


def create_tester(model_path, data_path):
    """
    Create and return an ExoplanetModelTester instance.

    Args:
        model_path (str): Path to the saved model file.
        data_path (str): Path to the data file.

    Returns:
        ExoplanetModelTester: Initialized tester object.
    """
    tester = ExoplanetModelTester(model_path, data_path)
    return tester


# Example usage
if __name__ == "__main__":
    # Initialize tester
    # tester = ExoplanetModelTester(
    #     model_path='/home/tron/Code/nasa-hackathon-2025/Models/best_exoplanet_model.pkl',
    #     data_path='/home/tron/Code/nasa-hackathon-2025/cumulative_exoplanets.csv'
    # )

    # NEW:
<<<<<<< HEAD

    # tester = ExoplanetModelTester(
    #     model_path='../Models/best_exoplanet_model (3).pkl',
    #     data_path='../data/cumulative_exoplanets.csv'
    # )
    model_path='../Models/best_exoplanet_model (3).pkl'
    data_path='../data/cumulative_exoplanets.csv'
    tester = create_tester(model_path, data_path)
=======
    tester = ExoplanetModelTester(
        model_path='../Models/best_exoplanet_model.pkl',
        data_path='../data/cumulative_exoplanets.csv'
    )
    
>>>>>>> a4f38066
    # Run complete testing
    auc_score = tester.run_full_test()<|MERGE_RESOLUTION|>--- conflicted
+++ resolved
@@ -291,21 +291,10 @@
     # )
 
     # NEW:
-<<<<<<< HEAD
-
-    # tester = ExoplanetModelTester(
-    #     model_path='../Models/best_exoplanet_model (3).pkl',
-    #     data_path='../data/cumulative_exoplanets.csv'
-    # )
-    model_path='../Models/best_exoplanet_model (3).pkl'
-    data_path='../data/cumulative_exoplanets.csv'
-    tester = create_tester(model_path, data_path)
-=======
     tester = ExoplanetModelTester(
         model_path='../Models/best_exoplanet_model.pkl',
         data_path='../data/cumulative_exoplanets.csv'
     )
     
->>>>>>> a4f38066
     # Run complete testing
     auc_score = tester.run_full_test()